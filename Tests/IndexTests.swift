//
//  Copyright (c) 2015 Algolia
//  http://www.algolia.com/
//
//  Permission is hereby granted, free of charge, to any person obtaining a copy
//  of this software and associated documentation files (the "Software"), to deal
//  in the Software without restriction, including without limitation the rights
//  to use, copy, modify, merge, publish, distribute, sublicense, and/or sell
//  copies of the Software, and to permit persons to whom the Software is
//  furnished to do so, subject to the following conditions:
//
//  The above copyright notice and this permission notice shall be included in
//  all copies or substantial portions of the Software.
//
//  THE SOFTWARE IS PROVIDED "AS IS", WITHOUT WARRANTY OF ANY KIND, EXPRESS OR
//  IMPLIED, INCLUDING BUT NOT LIMITED TO THE WARRANTIES OF MERCHANTABILITY,
//  FITNESS FOR A PARTICULAR PURPOSE AND NONINFRINGEMENT. IN NO EVENT SHALL THE
//  AUTHORS OR COPYRIGHT HOLDERS BE LIABLE FOR ANY CLAIM, DAMAGES OR OTHER
//  LIABILITY, WHETHER IN AN ACTION OF CONTRACT, TORT OR OTHERWISE, ARISING FROM,
//  OUT OF OR IN CONNECTION WITH THE SOFTWARE OR THE USE OR OTHER DEALINGS IN
//  THE SOFTWARE.
//

import XCTest
import AlgoliaSearch

class IndexTests: XCTestCase {
    let expectationTimeout: NSTimeInterval = 100
    
    var client: Client!
    var index: Index!
    
    override func setUp() {
        super.setUp()
        let appID = NSProcessInfo.processInfo().environment["ALGOLIA_APPLICATION_ID"] ?? APP_ID
        let apiKey = NSProcessInfo.processInfo().environment["ALGOLIA_API_KEY"] ?? API_KEY
        client = AlgoliaSearch.Client(appID: appID, apiKey: apiKey)
        index = client.getIndex(safeIndexName("algol?à-swift"))
        
        let expectation = expectationWithDescription("Delete index")
        client.deleteIndex(index.indexName, completionHandler: { (content, error) -> Void in
            XCTAssertNil(error, "Error during deleteIndex: \(error?.description)")
            expectation.fulfill()
        })
        
        waitForExpectationsWithTimeout(expectationTimeout, handler: nil)
    }
    
    override func tearDown() {
        super.tearDown()
        
        let expectation = expectationWithDescription("Delete index")
        client.deleteIndex(index.indexName, completionHandler: { (content, error) -> Void in
            XCTAssertNil(error, "Error during deleteIndex: \(error?.description)")
            expectation.fulfill()
        })
        
        waitForExpectationsWithTimeout(expectationTimeout, handler: nil)
    }
    
    func testAdd() {
        let expectation = expectationWithDescription("testAdd")
        let object = ["city": "San Francisco"]
        
        index.addObject(object, completionHandler: { (content, error) -> Void in
            if let error = error {
                XCTFail("Error during addObject: \(error)")
                expectation.fulfill()
            } else {
                self.index.waitTask(content!["taskID"] as! Int, completionHandler: { (content, error) -> Void in
                    if let error = error {
                        XCTFail("Error during waitTask: \(error)")
                        expectation.fulfill()
                    } else {
                        self.index.search(Query(), completionHandler: { (content, error) -> Void in
                            if let error = error {
                                XCTFail("Error during search: \(error)")
                            } else {
                                let nbHits = content!["nbHits"] as! Int
                                XCTAssertEqual(nbHits, 1, "Wrong number of object in the index")
                            }
                            
                            expectation.fulfill()
                        })
                    }
                })
            }
        })
        
        waitForExpectationsWithTimeout(expectationTimeout, handler: nil)
    }
    
    func testAddWithObjectID() {
        let expectation = expectationWithDescription("testAddWithObjectID")
        let object = ["city": "San José"]
        let objectID = "a/go/?à"
        
        index.addObject(object, withID: objectID, completionHandler: { (content, error) -> Void in
            if let error = error {
                XCTFail("Error during addObject: \(error)")
                expectation.fulfill()
            } else {
                self.index.waitTask(content!["taskID"] as! Int, completionHandler: { (content, error) -> Void in
                    if let error = error {
                        XCTFail("Error during waitTask: \(error)")
                        expectation.fulfill()
                    } else {
                        self.index.getObject(objectID, completionHandler: { (content, error) -> Void in
                            if let error = error {
                                XCTFail("Error during getObject: \(error)")
                            } else {
                                let city = content!["city"] as! String
                                XCTAssertEqual(city, object["city"]!, "Get object return a bad object")
                            }
                            
                            expectation.fulfill()
                        })
                    }
                })
            }
        })
        
        waitForExpectationsWithTimeout(expectationTimeout, handler: nil)
    }
    
    func testAddObjects() {
        let expectation = expectationWithDescription("testAddObjects")
        let objects: [[String: AnyObject]] = [
            ["city": "San Francisco"],
            ["city": "New York"]
        ]
        
        index.addObjects(objects, completionHandler: { (content, error) -> Void in
            if let error = error {
                XCTFail("Error during addObjects: \(error)")
                expectation.fulfill()
            } else {
                self.index.waitTask(content!["taskID"] as! Int, completionHandler: { (content, error) -> Void in
                    if let error = error {
                        XCTFail("Error during waitTask: \(error)")
                        expectation.fulfill()
                    } else {
                        self.index.search(Query(), completionHandler: { (content, error) -> Void in
                            if let error = error {
                                XCTFail("Error during search: \(error)")
                            } else {
                                let nbHits = content!["nbHits"] as! Int
                                XCTAssertEqual(nbHits, 2, "Wrong number of object in the index")
                            }
                            
                            expectation.fulfill()
                        })
                    }
                })
            }
        })
        
        waitForExpectationsWithTimeout(expectationTimeout, handler: nil)
    }
    
    func testWaitTask() {
        let expectation = expectationWithDescription("testWaitTask")
        let object = ["city": "Paris", "objectID": "a/go/?à"]
        
        index.addObject(object, completionHandler: { (content, error) -> Void in
            if let error = error {
                XCTFail("Error during addObject: \(error)")
                expectation.fulfill()
            } else {
                self.index.waitTask(content!["taskID"] as! Int, completionHandler: { (content, error) -> Void in
                    if let error = error {
                        XCTFail("Error during waitTask: \(error)")
                    } else {
                        XCTAssertEqual((content!["status"] as! String), "published", "Wait task failed")
                    }
                    
                    expectation.fulfill()
                })
            }
        })
        
        waitForExpectationsWithTimeout(expectationTimeout, handler: nil)
    }
    
    func testDelete() {
        let expectation = expectationWithDescription("testDelete")
        let object = ["city": "Las Vegas", "objectID": "a/go/?à"]
        
        index.addObject(object, completionHandler: { (content, error) -> Void in
            if let error = error {
                XCTFail("Error during addObject: \(error)")
                expectation.fulfill()
            } else {
                self.index.deleteObject(object["objectID"]!, completionHandler: { (content, error) -> Void in
                    if let error = error {
                        XCTFail("Error during deleteObject: \(error)")
                        expectation.fulfill()
                    } else {
                        self.index.waitTask(content!["taskID"] as! Int, completionHandler: { (content, error) -> Void in
                            if let error = error {
                                XCTFail("Error during waitTask: \(error)")
                                expectation.fulfill()
                            } else {
                                self.index.search(Query(), completionHandler: { (content, error) -> Void in
                                    if let error = error {
                                        XCTFail("Error during search: \(error)")
                                    } else {
                                        let nbHits = content!["nbHits"] as! Int
                                        XCTAssertEqual(nbHits, 0, "Wrong number of object in the index")
                                    }
                                    
                                    expectation.fulfill()
                                })
                            }
                        })
                    }
                })
            }
        })
        
        waitForExpectationsWithTimeout(expectationTimeout, handler: nil)
    }
    
    func testDeleteObjects() {
        let expectation = expectationWithDescription("testDeleteObjects")
        let objects: [[String: AnyObject]] = [
            ["city": "San Francisco", "objectID": "a/go/?à"],
            ["city": "New York", "objectID": "a/go/?à$"]
        ]
        
        index.addObjects(objects, completionHandler: { (content, error) -> Void in
            if let error = error {
                XCTFail("Error during addObjects: \(error)")
                expectation.fulfill()
            } else {
                self.index.deleteObjects(["a/go/?à", "a/go/?à$"], completionHandler: { (content, error) -> Void in
                    if let error = error {
                        XCTFail("Error during deleteObjects: \(error)")
                        expectation.fulfill()
                    } else {
                        self.index.waitTask(content!["taskID"] as! Int, completionHandler: { (content, error) -> Void in
                            if let error = error {
                                XCTFail("Error during waitTask: \(error)")
                                expectation.fulfill()
                            } else {
                                self.index.search(Query(), completionHandler: { (content, error) -> Void in
                                    if let error = error {
                                        XCTFail("Error during search: \(error)")
                                    } else {
                                        let nbHits = content!["nbHits"] as! Int
                                        XCTAssertEqual(nbHits, 0, "Wrong number of object in the index")
                                    }
                                    
                                    expectation.fulfill()
                                })
                            }
                        })
                    }
                })
            }
        })
        
        waitForExpectationsWithTimeout(expectationTimeout, handler: nil)
    }
    
    func testGet() {
        let expectation = expectationWithDescription("testGet")
        let object = ["city": "Los Angeles", "objectID": "a/go/?à"]
        
        index.addObject(object, completionHandler: { (content, error) -> Void in
            if let error = error {
                XCTFail("Error during addObject: \(error)")
                expectation.fulfill()
            } else {
                self.index.waitTask(content!["taskID"] as! Int, completionHandler: { (content, error) -> Void in
                    if let error = error {
                        XCTFail("Error during waitTask: \(error)")
                        expectation.fulfill()
                    } else {
                        self.index.getObject(object["objectID"]!, completionHandler: { (content, error) -> Void in
                            if let error = error {
                                XCTFail("Error during getObject: \(error)")
                            } else {
                                let city = content!["city"] as! String
                                XCTAssertEqual(city, object["city"]!, "Get object return a bad object")
                            }
                            
                            expectation.fulfill()
                        })
                    }
                })
            }
        })
        
        waitForExpectationsWithTimeout(expectationTimeout, handler: nil)
    }
    
    func testGetObjects() {
        let expectation = expectationWithDescription("testGetObjects")
        let objects: [[String: AnyObject]] = [
            ["city": "San Francisco", "objectID": "a/go/?à"],
            ["city": "New York", "objectID": "a/go/?à$"]
        ]
        
        index.addObjects(objects, completionHandler: { (content, error) -> Void in
            if let error = error {
                XCTFail("Error during addObjetcs: \(error)")
                expectation.fulfill()
            } else {
                self.index.waitTask(content!["taskID"] as! Int, completionHandler: { (content, error) -> Void in
                    if let error = error {
                        XCTFail("Error during waitTask: \(error)")
                        expectation.fulfill()
                    } else {
                        self.index.getObjects(["a/go/?à", "a/go/?à$"], completionHandler: { (content, error) -> Void in
                            if let error = error {
                                XCTFail("Error during getObjects: \(error)")
                            } else {
                                let items = content!["results"] as! [[String: String]]
                                XCTAssertEqual(items[0]["city"]!, objects[0]["city"]! as? String, "GetObjects return the wrong object")
                                XCTAssertEqual(items[1]["city"]!, objects[1]["city"]! as? String, "GetObjects return the wrong object")
                            }
                            
                            expectation.fulfill()
                        })
                    }
                })
            }
        })
        
        waitForExpectationsWithTimeout(expectationTimeout, handler: nil)
    }
    
    func testPartialUpdateObject() {
        let expectation = expectationWithDescription("testPartialUpdateObject")
        let object = ["city": "New York", "initial": "NY", "objectID": "a/go/?à"]
        
        index.addObject(object, completionHandler: { (content, error) -> Void in
            if let error = error {
                XCTFail("Error during addObject: \(error)")
                expectation.fulfill()
            } else {
                self.index.partialUpdateObject(["city": "Los Angeles"], objectID: object["objectID"]!, completionHandler: { (content, error) -> Void in
                    if let error = error {
                        XCTFail("Error during partialUpdateObject: \(error)")
                        expectation.fulfill()
                    } else {
                        self.index.waitTask(content!["taskID"] as! Int, completionHandler: { (content, error) -> Void in
                            if let error = error {
                                XCTFail("Error during waitTask: \(error)")
                                expectation.fulfill()
                            } else {
                                self.index.getObject(object["objectID"]!, completionHandler: { (content, error) -> Void in
                                    if let error = error {
                                        XCTFail("Error during getObject: \(error)")
                                    } else {
                                        let city = content!["city"] as! String
                                        let initial = content!["initial"] as! String
                                        XCTAssertEqual(city, "Los Angeles", "Partial update is not applied")
                                        XCTAssertEqual(initial, "NY", "Partial update failed")
                                    }
                                    
                                    expectation.fulfill()
                                })
                            }
                        })
                    }
                })
            }
        })
        
        waitForExpectationsWithTimeout(expectationTimeout, handler: nil)
    }
    
    func testPartialUpdateObjects() {
        let expectation = expectationWithDescription("testPartialUpdateObjects")
        let objects: [[String: AnyObject]] = [
            ["city": "San Francisco", "initial": "SF", "objectID": "a/go/?à"],
            ["city": "New York", "initial": "NY", "objectID": "a/go/?à$"]
        ]
        
        index.addObjects(objects, completionHandler: { (content, error) -> Void in
            if let error = error {
                XCTFail("Error during addObjects: \(error)")
                expectation.fulfill()
            } else {
                let objectsToUpdate: [[String: AnyObject]] = [
                    ["city": "Paris", "objectID": "a/go/?à"],
                    ["city": "Strasbourg", "objectID": "a/go/?à$"]
                ]
                self.index.partialUpdateObjects(objectsToUpdate, completionHandler: { (content, error) -> Void in
                    if let error = error {
                        XCTFail("Error during partialUpdateObjects: \(error)")
                        expectation.fulfill()
                    } else {
                        self.index.waitTask(content!["taskID"] as! Int, completionHandler: { (content, error) -> Void in
                            if let error = error {
                                XCTFail("Error during waitTask: \(error)")
                                expectation.fulfill()
                            } else {
                                self.index.getObjects(["a/go/?à", "a/go/?à$"], completionHandler: { (content, error) -> Void in
                                    if let error = error {
                                        XCTFail("Error during getObjects: \(error)")
                                    } else {
                                        let items = content!["results"] as! [[String: String]]
                                        XCTAssertEqual(items[0]["city"]!, "Paris", "partialUpdateObjects failed")
                                        XCTAssertEqual(items[0]["initial"]!, "SF", "partialUpdateObjects failed")
                                        XCTAssertEqual(items[1]["city"]!, "Strasbourg", "partialUpdateObjects failed")
                                        XCTAssertEqual(items[1]["initial"]!, "NY", "partialUpdateObjects failed")
                                    }
                                    
                                    expectation.fulfill()
                                })
                            }
                        })
                    }
                })
            }
        })
        
        waitForExpectationsWithTimeout(expectationTimeout, handler: nil)
    }
    
    func testSaveObject() {
        let expectation = expectationWithDescription("testSaveObject")
        let object: [String: AnyObject] = ["city": "New York", "initial": "NY", "objectID": "a/go/?à"]
        
        index.addObject(object, completionHandler: { (content, error) -> Void in
            if let error = error {
                XCTFail("Error during addObject: \(error)")
                expectation.fulfill()
            } else {
                self.index.saveObject(["city": "Los Angeles", "objectID": "a/go/?à"], completionHandler: { (content, error) -> Void in
                    if let error = error {
                        XCTFail("Error during saveObject: \(error)")
                        expectation.fulfill()
                    } else {
                        self.index.waitTask(content!["taskID"] as! Int, completionHandler: { (content, error) -> Void in
                            if let error = error {
                                XCTFail("Error during waitTask: \(error)")
                                expectation.fulfill()
                            } else {
                                self.index.getObject(object["objectID"]! as! String, completionHandler: { (content, error) -> Void in
                                    if let error = error {
                                        XCTFail("Error during getObject: \(error)")
                                    } else {
                                        let city = content!["city"] as! String
                                        let initial: AnyObject? = content!["initial"]
                                        XCTAssertEqual(city, "Los Angeles", "Save object is not applied")
                                        XCTAssertNil(initial, "Save object failed")
                                    }
                                    
                                    expectation.fulfill()
                                })
                            }
                        })
                    }
                })
            }
        })
        
        waitForExpectationsWithTimeout(expectationTimeout, handler: nil)
    }
    
    func testSaveObjects() {
        let expectation = expectationWithDescription("testSaveObjects")
        let objects: [[String: AnyObject]] = [
            ["city": "San Francisco", "initial": "SF", "objectID": "a/go/?à"],
            ["city": "New York", "initial": "NY", "objectID": "a/go/?à$"]
        ]
        
        index.addObjects(objects, completionHandler: { (content, error) -> Void in
            if let error = error {
                XCTFail("Error during addObjects: \(error)")
                expectation.fulfill()
            } else {
                let objectsToSave: [[String: AnyObject]] = [
                    ["city": "Paris", "objectID": "a/go/?à"],
                    ["city": "Strasbourg", "initial": "SBG", "objectID": "a/go/?à$"]
                ]
                self.index.saveObjects(objectsToSave, completionHandler: { (content, error) -> Void in
                    if let error = error {
                        XCTFail("Error during saveObjects: \(error)")
                        expectation.fulfill()
                    } else {
                        self.index.waitTask(content!["taskID"] as! Int, completionHandler: { (content, error) -> Void in
                            if let error = error {
                                XCTFail("Error during waitTask: \(error)")
                                expectation.fulfill()
                            } else {
                                self.index.getObjects(["a/go/?à", "a/go/?à$"], completionHandler: { (content, error) -> Void in
                                    if let error = error {
                                        XCTFail("Error during getObjects: \(error)")
                                    } else {
                                        let items = content!["results"] as! [[String: String]]
                                        XCTAssertEqual(items[0]["city"]!, "Paris", "saveObjects failed")
                                        XCTAssertNil(items[0]["initial"], "saveObjects failed")
                                        XCTAssertEqual(items[1]["city"]!, "Strasbourg", "saveObjects failed")
                                        XCTAssertNotNil(items[1]["initial"], "saveObjects failed")
                                    }
                                    
                                    expectation.fulfill()
                                })
                            }
                        })
                    }
                })
            }
        })
        
        waitForExpectationsWithTimeout(expectationTimeout, handler: nil)
    }
    
    func testClear() {
        let expectation = expectationWithDescription("testClear")
        let object: [String: AnyObject] = ["city": "San Francisco", "objectID": "a/go/?à"]
        
        index.addObject(object, completionHandler: { (content, error) -> Void in
            if let error = error {
                XCTFail("Error during addObject: \(error)")
                expectation.fulfill()
            } else {
                self.index.clearIndex({ (content, error) -> Void in
                    if let error = error {
                        XCTFail("Error during clearIndex: \(error)")
                        expectation.fulfill()
                    } else {
                        self.index.waitTask(content!["taskID"] as! Int, completionHandler: { (content, error) -> Void in
                            if let error = error {
                                XCTFail("Error during waitTask: \(error)")
                                expectation.fulfill()
                            } else {
                                self.index.search(Query(), completionHandler: { (content, error) -> Void in
                                    if let error = error {
                                        XCTFail("Error during search: \(error)")
                                    } else {
                                        let nbHits = content!["nbHits"] as! Int
                                        XCTAssertEqual(nbHits, 0, "Clear index failed")
                                    }
                                    
                                    expectation.fulfill()
                                })
                            }
                        })
                    }
                })
            }
        })
        
        waitForExpectationsWithTimeout(expectationTimeout, handler: nil)
    }
    
    func testSettings() {
        let expectation = expectationWithDescription("testSettings")
        let settings = ["attributesToRetrieve": ["name"]]
        
        index.setSettings(settings, completionHandler: { (content, error) -> Void in
            if let error = error {
                XCTFail("Error during setSettings: \(error)")
                expectation.fulfill()
            } else {
                self.index.waitTask(content!["taskID"] as! Int, completionHandler: { (content, error) -> Void in
                    if let error = error {
                        XCTFail("Error during waitTask: \(error)")
                        expectation.fulfill()
                    } else {
                        self.index.getSettings({ (content, error) -> Void in
                            if let error = error {
                                XCTFail("Error during getSettings: \(error)")
                            } else {
                                let attributesToRetrieve = content!["attributesToRetrieve"] as! [String]
                                XCTAssertEqual(attributesToRetrieve, settings["attributesToRetrieve"]!, "Set settings failed")
                            }
                            
                            expectation.fulfill()
                        })
                    }
                })
            }
        })
        
        waitForExpectationsWithTimeout(expectationTimeout, handler: nil)
    }

    func testSettings_forwardToSlaves() {
        let expectation = expectationWithDescription("testSettings")
        let settings = ["attributesToRetrieve": ["name"]]
        
        index.setSettings(settings, forwardToSlaves: true, completionHandler: { (content, error) -> Void in
            if let error = error {
                XCTFail("Error during setSettings: \(error)")
                expectation.fulfill()
            } else {
                self.index.waitTask(content!["taskID"] as! Int, completionHandler: { (content, error) -> Void in
                    if let error = error {
                        XCTFail("Error during waitTask: \(error)")
                        expectation.fulfill()
                    } else {
                        self.index.getSettings({ (content, error) -> Void in
                            if let error = error {
                                XCTFail("Error during getSettings: \(error)")
                            } else {
                                let attributesToRetrieve = content!["attributesToRetrieve"] as! [String]
                                XCTAssertEqual(attributesToRetrieve, settings["attributesToRetrieve"]!, "Set settings failed")
                            }
                            
                            expectation.fulfill()
                        })
                    }
                })
            }
        })
        
        waitForExpectationsWithTimeout(expectationTimeout, handler: nil)
    }

    func testBrowse() {
        let expectation = expectationWithDescription("testBrowseWithQuery")
        var objects: [[String: AnyObject]] = []
        for i in 0...1500 {
            objects.append(["i": i])
        }
        
        index.addObjects(objects, completionHandler: { (content, error) -> Void in
            if let error = error {
                XCTFail("Error during addObjects: \(error)")
                expectation.fulfill()
            } else {
                self.index.waitTask(content!["taskID"] as! Int, completionHandler: { (content, error) -> Void in
                    if let error = error {
                        XCTFail("Error during waitTask: \(error)")
                        expectation.fulfill()
                    } else {
                        let query = Query()
                        query.hitsPerPage = 1000
                        self.index.browse(query, completionHandler: { (content, error) -> Void in
                            if error != nil {
                                XCTFail("Error during browse: \(error!)")
                            } else {
                                if let cursor = content?["cursor"] as? String {
                                    self.index.browseFrom(cursor) { (content, error) in
                                        if error != nil {
                                            XCTFail("Error during browse: \(error!)")
                                        } else {
                                            if content?["cursor"] as? String != nil {
                                                XCTFail("The end should have been reached")
                                                expectation.fulfill()
                                            } else {
                                                expectation.fulfill()
                                            }
                                        }
                                    }
                                } else {
                                    XCTFail("The end should not be reached")
                                    expectation.fulfill()
                                }
                            }
                        })
                    }
                })
            }
        })
        
        waitForExpectationsWithTimeout(expectationTimeout, handler: nil)
    }
    
    func testBatch() {
        let expectation = expectationWithDescription(#function)
        let actions: [[String: AnyObject]] = [
            [
                "action": "addObject",
                "body": [ "city": "San Francisco" ]
            ],
            [
                "action": "addObject",
                "body": [ "city": "Paris" ]
            ]
        ]
        index.batch(actions) {
            (content, error) -> Void in
            if error != nil {
                XCTFail(error!.localizedDescription)
            } else if let taskID = content!["taskID"] as? Int {
                // Wait for the batch to be processed.
                self.index.waitTask(taskID) {
                    (content, error) in
                    if error != nil {
                        XCTFail(error!.localizedDescription)
                    } else {
                        // Check that objects have been indexed.
                        self.index.search(Query(query: "Francisco")) {
                            (content, error) in
                            if error != nil {
                                XCTFail(error!.localizedDescription)
                            } else {
                                XCTAssertEqual(content!["nbHits"] as? Int, 1)
                                expectation.fulfill()
                            }
                        }
                    }
                }
            } else {
                XCTFail("Could not find task ID")
            }
        }
        waitForExpectationsWithTimeout(expectationTimeout, handler: nil)
    }
    
    func testDeleteByQuery() {
        let expectation = expectationWithDescription(#function)
        var objects: [[String: AnyObject]] = []
        for i in 0..<3000 {
            objects.append(["dummy": i])
        }
        
        // Add a batch of objects.
        index.addObjects(objects, completionHandler: { (content, error) -> Void in
            if error != nil {
                XCTFail(error!.localizedDescription)
                expectation.fulfill()
            } else {
                // Wait for the objects to be indexed.
                self.index.waitTask(content!["taskID"] as! Int, completionHandler: { (content, error) -> Void in
                    if error != nil {
                        XCTFail(error!.localizedDescription)
                        expectation.fulfill()
                    } else {
                        // Delete by query.
                        let query = Query()
                        query.numericFilters = ["dummy < 1500"]
                        self.index.deleteByQuery(query, completionHandler: { (content, error) -> Void in
                            if error != nil {
                                XCTFail(error!.localizedDescription)
                                expectation.fulfill()
                            } else {
                                // Check that the deleted objects no longer exist.
                                self.index.browse(query, completionHandler: { (content, error) in
                                    if error != nil {
                                        XCTFail(error!.localizedDescription)
                                    } else {
                                        XCTAssertEqual((content!["hits"] as? [AnyObject])?.count, 0)
                                        XCTAssertNil(content!["cursor"])
                                    }
                                    expectation.fulfill()
                                })
                            }
                        })
                    }
                })
            }
        })
        
        waitForExpectationsWithTimeout(expectationTimeout, handler: nil)
    }
    
    func testSearchDisjunctiveFaceting() {
        let expectation = expectationWithDescription("testAddObjects")
        let objects: [[String: AnyObject]] = [
            ["name": "iPhone 6",                "brand": "Apple",       "category": "device",       "stars": 4],
            ["name": "iPhone 6 Plus",           "brand": "Apple",       "category": "device",       "stars": 5],
            ["name": "iPhone cover",            "brand": "Apple",       "category": "accessory",    "stars": 3],
            ["name": "Galaxy S5",               "brand": "Samsung",     "category": "device",       "stars": 4],
            ["name": "Wonder Phone",            "brand": "Samsung",     "category": "device",       "stars": 5],
            ["name": "Platinum Phone Cover",    "brand": "Samsung",     "category": "accessory",    "stars": 2],
            ["name": "Lame Phone",              "brand": "Whatever",    "category": "device",       "stars": 1],
            ["name": "Lame Phone cover",        "brand": "Whatever",    "category": "accessory",    "stars": 1]
        ]
        
        // Change index settings.
        index.setSettings(["attributesForFaceting": ["brand", "category", "stars"]], completionHandler: { (content, error) -> Void in
            if error != nil {
                XCTFail(error!.localizedDescription)
                expectation.fulfill()
            } else {
                self.index.waitTask(content!["taskID"] as! Int, completionHandler: { (content, error) -> Void in
                    if error != nil {
                        XCTFail(error!.localizedDescription)
                        expectation.fulfill()
                    } else {
                        // Add objects.
                        self.index.addObjects(objects, completionHandler: { (content, error) -> Void in
                            if error != nil {
                                XCTFail(error!.localizedDescription)
                                expectation.fulfill()
                            } else {
                                self.index.waitTask(content!["taskID"] as! Int, completionHandler: { (content, error) -> Void in
                                    if error != nil {
                                        XCTFail(error!.localizedDescription)
                                        expectation.fulfill()
                                    } else {
                                        // Search.
                                        let disjunctiveFacets = ["brand"]
                                        let refinements = [
                                            "brand": ["Apple", "Samsung"], // disjunctive
                                            "category": ["device"] // conjunctive
                                        ]
                                        let query = Query(query: "phone")
                                        query.facets = ["brand", "category", "stars"]
                                        self.index.searchDisjunctiveFaceting(query, disjunctiveFacets: disjunctiveFacets, refinements: refinements, completionHandler: { (content, error) -> Void in
                                            if error != nil {
                                                XCTFail(error!.localizedDescription)
                                                expectation.fulfill()
                                            } else {
                                                print(content)
                                                
                                                XCTAssertEqual(content!["nbHits"] as? Int, 3)
                                                let disjunctiveFacetsResult = content!["disjunctiveFacets"] as? [String: AnyObject]
                                                XCTAssertNotNil(disjunctiveFacetsResult)
                                                let brandFacetCounts = disjunctiveFacetsResult!["brand"] as? [String: AnyObject]
                                                XCTAssertNotNil(brandFacetCounts)
                                                XCTAssertEqual(brandFacetCounts!["Apple"] as? Int, 2)
                                                XCTAssertEqual(brandFacetCounts!["Samsung"] as? Int, 1)
                                                XCTAssertEqual(brandFacetCounts!["Whatever"] as? Int, 1)
                                                expectation.fulfill()
                                            }
                                        })
                                    }
                                })
                            }
                        })
                    }
                })
            }
        })
        waitForExpectationsWithTimeout(expectationTimeout, handler: nil)
    }
    
    func testSearchDisjunctiveFaceting2() {
        let expectation = expectationWithDescription(#function)
        let expectation1 = expectationWithDescription("empty refinements")
        let expectation2 = self.expectationWithDescription("stars (1 value)")
        let expectation3 = self.expectationWithDescription("stars (1 value) + city")
        let expectation4 = self.expectationWithDescription("stars (2 values) + city")
        let expectations = [expectation, expectation1, expectation2, expectation3, expectation4]
        
        let objects: [[String: AnyObject]] = [
            ["name": "Hotel A", "stars": "*", "facilities": ["wifi", "bath", "spa"], "city": "Paris"],
            ["name": "Hotel B", "stars": "*", "facilities": ["wifi"], "city": "Paris"],
            ["name": "Hotel C", "stars": "**", "facilities": ["bath"], "city": "San Fancisco"],
            ["name": "Hotel D", "stars": "****", "facilities": ["spa"], "city": "Paris"],
            ["name": "Hotel E", "stars": "****", "facilities": ["spa"], "city": "New York"]
        ]
        
        // Set index settings.
        index.setSettings(["attributesForFaceting": ["city", "stars", "facilities"]], completionHandler: { (content, error) -> Void in
            if error != nil {
                XCTFail(error!.localizedDescription)
                expectations.forEach() { e in e.fulfill() }
                return
            }
            self.index.waitTask(content!["taskID"] as! Int, completionHandler: { (content, error) -> Void in
                if error != nil {
                    XCTFail(error!.localizedDescription)
                    expectations.forEach() { e in e.fulfill() }
                    return
                }
                // Add objects.
                self.index.addObjects(objects, completionHandler: { (content, error) in
                    if error != nil {
                        XCTFail(error!.localizedDescription)
                        expectations.forEach() { e in e.fulfill() }
                        return
                    }
                    self.index.waitTask(content!["taskID"] as! Int, completionHandler: { (content, error) -> Void in
                        if error != nil {
                            XCTFail(error!.localizedDescription)
                            expectations.forEach() { e in e.fulfill() }
                            return
                        }
                        // Search.
                        let query = Query(query: "h")
                        query.facets = ["city"]
                        let disjunctiveFacets = ["stars", "facilities"]
                        var refinements = [String: [String]]()
                        
                        self.index.searchDisjunctiveFaceting(query, disjunctiveFacets: disjunctiveFacets, refinements: refinements, completionHandler: { (content, error) in
                            if error != nil {
                                XCTFail(error!.localizedDescription)
                            } else {
                                XCTAssertEqual(5, content!["nbHits"] as? Int)
                                XCTAssertEqual(1, (content!["facets"] as? [String: AnyObject])?.count)
                                XCTAssertEqual(2, (content!["disjunctiveFacets"] as? [String: AnyObject])?.count)
                            }
                            expectation1.fulfill()
                        })
                        
                        refinements["stars"] = ["*"]
                        self.index.searchDisjunctiveFaceting(query, disjunctiveFacets: disjunctiveFacets, refinements: refinements, completionHandler: { (content, error) in
                            if error != nil {
                                XCTFail(error!.localizedDescription)
                            } else {
                                XCTAssertEqual(2, content!["nbHits"] as? Int)
                                XCTAssertEqual(1, (content!["facets"] as? [String: AnyObject])?.count)
                                let disjunctiveFacets = content!["disjunctiveFacets"] as? [String: AnyObject]
                                XCTAssertNotNil(disjunctiveFacets)
                                XCTAssertEqual(2, disjunctiveFacets?.count)
                                let starsCounts = disjunctiveFacets?["stars"] as? [String: AnyObject]
                                XCTAssertNotNil(starsCounts)
                                XCTAssertEqual(2, starsCounts?["*"] as? Int);
                                XCTAssertEqual(1, starsCounts?["**"] as? Int);
                                XCTAssertEqual(2, starsCounts?["****"] as? Int);
                            }
                            expectation2.fulfill()
                        })
                        
                        refinements["city"] = ["Paris"]
                        self.index.searchDisjunctiveFaceting(query, disjunctiveFacets: disjunctiveFacets, refinements: refinements, completionHandler: { (content, error) in
                            if error != nil {
                                XCTFail(error!.localizedDescription)
                            } else {
                                XCTAssertEqual(2, content!["nbHits"] as? Int)
                                XCTAssertEqual(1, (content!["facets"] as? [String: AnyObject])?.count)
                                let disjunctiveFacets = content!["disjunctiveFacets"] as? [String: AnyObject]
                                XCTAssertNotNil(disjunctiveFacets)
                                XCTAssertEqual(2, disjunctiveFacets?.count)
                                let starsCounts = disjunctiveFacets?["stars"] as? [String: AnyObject]
                                XCTAssertNotNil(starsCounts)
                                XCTAssertEqual(2, starsCounts?["*"] as? Int);
                                XCTAssertEqual(1, starsCounts?["****"] as? Int);
                            }
                            expectation3.fulfill()
                        })

                        refinements["stars"] = ["*", "****"]
                        self.index.searchDisjunctiveFaceting(query, disjunctiveFacets: disjunctiveFacets, refinements: refinements, completionHandler: { (content, error) in
                            if error != nil {
                                XCTFail(error!.localizedDescription)
                            } else {
                                XCTAssertEqual(3, content!["nbHits"] as? Int)
                                XCTAssertEqual(1, (content!["facets"] as? [String: AnyObject])?.count)
                                let disjunctiveFacets = content!["disjunctiveFacets"] as? [String: AnyObject]
                                XCTAssertNotNil(disjunctiveFacets)
                                XCTAssertEqual(2, disjunctiveFacets?.count)
                                let starsCounts = disjunctiveFacets?["stars"] as? [String: AnyObject]
                                XCTAssertNotNil(starsCounts)
                                XCTAssertEqual(2, starsCounts?["*"] as? Int);
                                XCTAssertEqual(1, starsCounts?["****"] as? Int);
                            }
                            expectation4.fulfill()
                        })
                        
                        expectation.fulfill()
                    })
                })
            })
        })
        waitForExpectationsWithTimeout(expectationTimeout, handler: nil)
    }
    
    func testDNSTimeout() {
        let expectation = expectationWithDescription(#function)

        // The DNS lookup for any host in the `algolia.biz` domain will time-out.
        // We generate a new host name every time to avoid any cache effect.
        client.readHosts[0] = "swift-\(UInt32(NSDate().timeIntervalSince1970)).algolia.biz"
        
        client.listIndexes({
            (content, error) -> Void in
            if error != nil {
                XCTFail(error!.description)
            }
            expectation.fulfill()
        })
        waitForExpectationsWithTimeout(expectationTimeout, handler: nil)
    }
    
<<<<<<< HEAD
    func testMultipleQueries() {
        let expectation = expectationWithDescription(#function)
        let object = ["city": "San Francisco"]
        
        index.addObject(object, completionHandler: { (content, error) -> Void in
            if let error = error {
                XCTFail("Error during addObject: \(error)")
                expectation.fulfill()
            } else {
                self.index.waitTask(content!["taskID"] as! Int, completionHandler: { (content, error) -> Void in
                    if let error = error {
                        XCTFail("Error during waitTask: \(error)")
                        expectation.fulfill()
                    } else {
                        let queries = [Query()]
                        self.index.multipleQueries(queries, completionHandler: { (content, error) -> Void in
                            if let error = error {
                                XCTFail("Error during multipleQueries: \(error)")
                            } else {
                                let items = content!["results"] as! [[String: AnyObject]]
                                XCTAssertEqual(items[0]["nbHits"] as? Int, 1, "Wrong number of object in the index")
                            }
                            expectation.fulfill()
                        })
                    }
                })
            }
=======
    func testTCPDrop() {
        let expectation = expectationWithDescription(#function)
        
        // The host `notcp-xx-1.algolianet.com` will drop TCP connections.
        client.readHosts[0] = "notcp-xx-1.algolianet.com"
        
        client.listIndexes({
            (content, error) -> Void in
            if error != nil {
                XCTFail(error!.description)
            }
            expectation.fulfill()
>>>>>>> a3f5b992
        })
        waitForExpectationsWithTimeout(expectationTimeout, handler: nil)
    }
}<|MERGE_RESOLUTION|>--- conflicted
+++ resolved
@@ -964,35 +964,6 @@
         waitForExpectationsWithTimeout(expectationTimeout, handler: nil)
     }
     
-<<<<<<< HEAD
-    func testMultipleQueries() {
-        let expectation = expectationWithDescription(#function)
-        let object = ["city": "San Francisco"]
-        
-        index.addObject(object, completionHandler: { (content, error) -> Void in
-            if let error = error {
-                XCTFail("Error during addObject: \(error)")
-                expectation.fulfill()
-            } else {
-                self.index.waitTask(content!["taskID"] as! Int, completionHandler: { (content, error) -> Void in
-                    if let error = error {
-                        XCTFail("Error during waitTask: \(error)")
-                        expectation.fulfill()
-                    } else {
-                        let queries = [Query()]
-                        self.index.multipleQueries(queries, completionHandler: { (content, error) -> Void in
-                            if let error = error {
-                                XCTFail("Error during multipleQueries: \(error)")
-                            } else {
-                                let items = content!["results"] as! [[String: AnyObject]]
-                                XCTAssertEqual(items[0]["nbHits"] as? Int, 1, "Wrong number of object in the index")
-                            }
-                            expectation.fulfill()
-                        })
-                    }
-                })
-            }
-=======
     func testTCPDrop() {
         let expectation = expectationWithDescription(#function)
         
@@ -1005,7 +976,37 @@
                 XCTFail(error!.description)
             }
             expectation.fulfill()
->>>>>>> a3f5b992
+        })
+        waitForExpectationsWithTimeout(expectationTimeout, handler: nil)
+    }
+
+    func testMultipleQueries() {
+        let expectation = expectationWithDescription(#function)
+        let object = ["city": "San Francisco"]
+        
+        index.addObject(object, completionHandler: { (content, error) -> Void in
+            if let error = error {
+                XCTFail("Error during addObject: \(error)")
+                expectation.fulfill()
+            } else {
+                self.index.waitTask(content!["taskID"] as! Int, completionHandler: { (content, error) -> Void in
+                    if let error = error {
+                        XCTFail("Error during waitTask: \(error)")
+                        expectation.fulfill()
+                    } else {
+                        let queries = [Query()]
+                        self.index.multipleQueries(queries, completionHandler: { (content, error) -> Void in
+                            if let error = error {
+                                XCTFail("Error during multipleQueries: \(error)")
+                            } else {
+                                let items = content!["results"] as! [[String: AnyObject]]
+                                XCTAssertEqual(items[0]["nbHits"] as? Int, 1, "Wrong number of object in the index")
+                            }
+                            expectation.fulfill()
+                        })
+                    }
+                })
+            }
         })
         waitForExpectationsWithTimeout(expectationTimeout, handler: nil)
     }
