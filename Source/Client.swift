//
//  Copyright (c) 2015 Algolia
//  http://www.algolia.com/
//
//  Permission is hereby granted, free of charge, to any person obtaining a copy
//  of this software and associated documentation files (the "Software"), to deal
//  in the Software without restriction, including without limitation the rights
//  to use, copy, modify, merge, publish, distribute, sublicense, and/or sell
//  copies of the Software, and to permit persons to whom the Software is
//  furnished to do so, subject to the following conditions:
//
//  The above copyright notice and this permission notice shall be included in
//  all copies or substantial portions of the Software.
//
//  THE SOFTWARE IS PROVIDED "AS IS", WITHOUT WARRANTY OF ANY KIND, EXPRESS OR
//  IMPLIED, INCLUDING BUT NOT LIMITED TO THE WARRANTIES OF MERCHANTABILITY,
//  FITNESS FOR A PARTICULAR PURPOSE AND NONINFRINGEMENT. IN NO EVENT SHALL THE
//  AUTHORS OR COPYRIGHT HOLDERS BE LIABLE FOR ANY CLAIM, DAMAGES OR OTHER
//  LIABILITY, WHETHER IN AN ACTION OF CONTRACT, TORT OR OTHERWISE, ARISING FROM,
//  OUT OF OR IN CONNECTION WITH THE SOFTWARE OR THE USE OR OTHER DEALINGS IN
//  THE SOFTWARE.
//

import Foundation


/// Entry point in the Swift API.
///
/// You should instantiate a Client object with your AppID, ApiKey and Hosts
/// to start using Algolia Search API.
@objc public class Client : NSObject {
    // MARK: Constants
    
    /// Error domain used for errors raised by this module.
    @objc public static let ErrorDomain = "Client.ErrorDomain"
    
    // MARK: Properties
    
    /// HTTP headers that will be sent with every request.
    @objc public var headers = [String:String]()
    
    @objc public var apiKey: String {
        didSet {
            headers["X-Algolia-API-Key"] = apiKey
        }
    }

    /// Default timeout for network requests. Default: 30".
    @objc public let timeout: NSTimeInterval = 30
    
    /// Timeout for search requests. Default: 5".
    @objc public let searchTimeout: NSTimeInterval = 5

    @objc public let appID: String

    /// Hosts for read queries, in priority order.
    /// The first host will always be used, then subsequent hosts in case of retry.
    ///
    /// WARNING: The default values should be appropriate for most use cases.
    /// Change them only if you know what you are doing.
    ///
    @objc public var readHosts: [String] {
        willSet {
            assert(!newValue.isEmpty)
        }
    }
    
    /// Hosts for write queries, in priority order.
    /// The first host will always be used, then subsequent hosts in case of retry.
    ///
    /// WARNING: The default values should be appropriate for most use cases.
    /// Change them only if you know what you are doing.
    ///
    @objc public var writeHosts: [String] {
        willSet {
            assert(!newValue.isEmpty)
        }
    }
    
    /// Set read and write hosts to the same value (convenience method).
    @objc public func setHosts(hosts: [String]) {
        readHosts = hosts
        writeHosts = hosts
    }

    // NOTE: Not constant only for the sake of mocking during unit tests.
    var session: URLSession
    
    /// Create a new Algolia Search client.
    ///
    /// - parameter appID:  The application ID (available in your Algolia Dashboard).
    /// - parameter apiKey: A valid API key for the service.
    ///
    @objc public init(appID: String, apiKey: String) {
        self.appID = appID
        self.apiKey = apiKey

        // Initialize hosts to their default values.
        //
        // NOTE: The host list comes in two parts:
        //
        // 1. The fault-tolerant, load-balanced DNS host.
        // 2. The non-fault-tolerant hosts. Those hosts must be randomized to ensure proper load balancing in case
        //    of the first host's failure.
        //
        let fallbackHosts = [
            "\(appID)-1.algolianet.com",
            "\(appID)-2.algolianet.com",
            "\(appID)-3.algolianet.com"
        ].shuffle()
        readHosts = [ "\(appID)-dsn.algolia.net" ] + fallbackHosts
        writeHosts = [ "\(appID).algolia.net" ] + fallbackHosts
        
        // WARNING: Those headers cannot be changed for the lifetime of the session.
        let version = NSBundle(forClass: self.dynamicType).infoDictionary!["CFBundleShortVersionString"] as! String
        let fixedHTTPHeaders = [
            "X-Algolia-Application-Id": self.appID
        ]
        let configuration = NSURLSessionConfiguration.defaultSessionConfiguration()
        configuration.HTTPAdditionalHeaders = fixedHTTPHeaders
        session = NSURLSession(configuration: configuration)
        
        super.init()
        
        // Other headers are likely to change during the lifetime of the session: they will be passed for every request.
        headers["X-Algolia-API-Key"] = self.apiKey // necessary because `didSet` not called during initialization
        // NOTE: This one will not change... except it can be overridden by the offline client:
        headers["User-Agent"] = "Algolia for Swift \(version)"
    }

    /// Set an HTTP header that will be sent with every request.
    ///
    /// NOTE: You may also use the `headers` property directly.
    ///
    /// - parameter name: Header name.
    /// - parameter value: Value for the header. If nil, the header will be removed.
    ///
    @objc public func setHeader(name: String!, value: String) {
        headers[name] = value
    }
    
    /// Get an HTTP header.
    ///
    /// NOTE: You may also use the `headers` property directly.
    ///
    /// - parameter name: Header name.
    /// - returns: The header's value, or nil if the header does not exist.
    ///
    @objc public func getHeader(name: String) -> String? {
        return headers[name]
    }

    // MARK: - Operations

    /// List existing indexes.
    ///
    /// - parameter completionHandler: Completion handler to be notified of the request's outcome.
    /// - returns: A cancellable operation.
    ///
    @objc public func listIndexes(completionHandler: CompletionHandler) -> NSOperation {
        return performHTTPQuery("1/indexes", method: .GET, body: nil, hostnames: readHosts, completionHandler: completionHandler)
    }

    /// Delete an index.
    ///
    /// - parameter indexName: Name of the index to delete.
    /// - parameter completionHandler: Completion handler to be notified of the request's outcome.
    /// - returns: A cancellable operation.
    ///
    @objc public func deleteIndex(indexName: String, completionHandler: CompletionHandler? = nil) -> NSOperation {
        let path = "1/indexes/\(indexName.urlEncodedPathComponent())"
        return performHTTPQuery(path, method: .DELETE, body: nil, hostnames: writeHosts, completionHandler: completionHandler)
    }

    /// Move an existing index.
    ///
    /// If the destination index already exists, its specific API keys will be preserved and the source index specific
    /// API keys will be added.
    ///
    /// - parameter srcIndexName: Name of index to move.
    /// - parameter dstIndexName: The new index name.
    /// - parameter completionHandler: Completion handler to be notified of the request's outcome.
    /// - returns: A cancellable operation.
    ///
    @objc public func moveIndex(srcIndexName: String, to dstIndexName: String, completionHandler: CompletionHandler? = nil) -> NSOperation {
        let path = "1/indexes/\(srcIndexName.urlEncodedPathComponent())/operation"
        let request = [
            "destination": dstIndexName,
            "operation": "move"
        ]

        return performHTTPQuery(path, method: .POST, body: request, hostnames: writeHosts, completionHandler: completionHandler)
    }

    /// Copy an existing index.
    ///
    /// If the destination index already exists, its specific API keys will be preserved and the source index specific
    /// API keys will be added.
    ///
    /// - parameter srcIndexName: Name of the index to copy.
    /// - parameter dstIndexName: The new index name.
    /// - parameter completionHandler: Completion handler to be notified of the request's outcome.
    /// - returns: A cancellable operation.
    ///
    @objc public func copyIndex(srcIndexName: String, to dstIndexName: String, completionHandler: CompletionHandler? = nil) -> NSOperation {
        let path = "1/indexes/\(srcIndexName.urlEncodedPathComponent())/operation"
        let request = [
            "destination": dstIndexName,
            "operation": "copy"
        ]

        return performHTTPQuery(path, method: .POST, body: request, hostnames: writeHosts, completionHandler: completionHandler)
    }

    /// Create a proxy to an Algolia index (no server call required by this method).
    ///
    /// - parameter indexName: The name of the index.
    /// - returns: A new proxy to the specified index.
    ///
    @objc public func getIndex(indexName: String) -> Index {
        // IMPLEMENTATION NOTE: This method is called `initIndex` in other clients, which better conveys its semantics.
        // However, methods prefixed by `init` are automatically considered as initializers by the Objective-C bridge.
        // Therefore, `initIndex` would fail to compile in Objective-C, because its return type is not `instancetype`.
        return Index(client: self, indexName: indexName)
    }
    
    /// Strategy when running multiple queries. See `Client.multipleQueries()`.
    ///
    public enum MultipleQueriesStrategy: String {
        /// Execute the sequence of queries until the end.
        case None = "none"
        /// Execute the sequence of queries until the number of hits is reached by the sum of hits.
        case StopIfEnoughMatches = "stopIfEnoughMatches"
    }

    /// Query multiple indexes with one API call.
    ///
    /// - parameter queries: List of queries.
    /// - param strategy: The strategy to use.
    /// - parameter completionHandler: Completion handler to be notified of the request's outcome.
    /// - returns: A cancellable operation.
    ///
    @objc public func multipleQueries(queries: [IndexQuery], strategy: String?, completionHandler: CompletionHandler) -> NSOperation {
        // IMPLEMENTATION NOTE: Objective-C bridgeable alternative.
<<<<<<< HEAD
        let path = "1/indexes/*/queries"
=======
        var path = "1/indexes/*/queries"
        if strategy != nil {
            path += "?strategy=\(strategy!.urlEncodedQueryParam())"
        }
>>>>>>> 11c90d1a
        var requests = [[String: AnyObject]]()
        requests.reserveCapacity(queries.count)
        for query in queries {
            requests.append([
                "indexName": query.indexName,
                "params": query.query.build()
            ])
        }
        var request = [String: AnyObject]()
        request["requests"] = requests
        if strategy != nil {
            request["strategy"] = strategy
        }
        return performHTTPQuery(path, method: .POST, body: request, hostnames: readHosts, completionHandler: completionHandler)
    }
    
    /// Query multiple indexes with one API call.
    ///
    /// - parameter queries: List of queries.
    /// - param strategy: The strategy to use.
    /// - parameter completionHandler: Completion handler to be notified of the request's outcome.
    /// - returns: A cancellable operation.
    ///
    public func multipleQueries(queries: [IndexQuery], strategy: MultipleQueriesStrategy? = nil, completionHandler: CompletionHandler) -> NSOperation {
        // IMPLEMENTATION NOTE: Not Objective-C bridgeable because of enum.
        return multipleQueries(queries, strategy: strategy?.rawValue, completionHandler: completionHandler)
    }
    
    /// Batch operations.
    ///
    /// - parameter operations: List of operations.
    /// - parameter completionHandler: Completion handler to be notified of the request's outcome.
    /// - returns: A cancellable operation.
    ///
    @objc public func batch(operations: [AnyObject], completionHandler: CompletionHandler? = nil) -> NSOperation {
        let path = "1/indexes/*/batch"
        let body = ["requests": operations]
        return performHTTPQuery(path, method: .POST, body: body, hostnames: writeHosts, completionHandler: completionHandler)
    }
    
    /// Ping the server.
    /// This method returns nothing except a message indicating that the server is alive.
    ///
    /// - parameter completionHandler: Completion handler to be notified of the request's outcome.
    /// - returns: A cancellable operation.
    ///
    @objc public func isAlive(completionHandler: CompletionHandler) -> NSOperation {
        let path = "1/isalive"
        return performHTTPQuery(path, method: .GET, body: nil, hostnames: readHosts, completionHandler: completionHandler)
    }

    // MARK: - Network

    /// Perform an HTTP Query.
    func performHTTPQuery(path: String, method: HTTPMethod, body: [String: AnyObject]?, hostnames: [String], isSearchQuery: Bool = false, completionHandler: CompletionHandler? = nil) -> NSOperation {
        let request = newRequest(method, path: path, body: body, hostnames: hostnames, isSearchQuery: isSearchQuery) {
            (content: [String: AnyObject]?, error: NSError?) -> Void in
            if completionHandler != nil {
                dispatch_async(dispatch_get_main_queue()) {
                    completionHandler!(content: content, error: error)
                }
            }
        }
        request.start()
        return request
    }
    
    /// Create a request with this client's settings.
    func newRequest(method: HTTPMethod, path: String, body: [String: AnyObject]?, hostnames: [String], isSearchQuery: Bool = false, completion: CompletionHandler? = nil) -> Request {
        let currentTimeout = isSearchQuery ? searchTimeout : timeout
        let request = Request(session: session, method: method, hosts: hostnames, firstHostIndex: 0, path: path, headers: headers, jsonBody: body, timeout: currentTimeout, completion:  completion)
        return request
    }
}<|MERGE_RESOLUTION|>--- conflicted
+++ resolved
@@ -242,14 +242,7 @@
     ///
     @objc public func multipleQueries(queries: [IndexQuery], strategy: String?, completionHandler: CompletionHandler) -> NSOperation {
         // IMPLEMENTATION NOTE: Objective-C bridgeable alternative.
-<<<<<<< HEAD
         let path = "1/indexes/*/queries"
-=======
-        var path = "1/indexes/*/queries"
-        if strategy != nil {
-            path += "?strategy=\(strategy!.urlEncodedQueryParam())"
-        }
->>>>>>> 11c90d1a
         var requests = [[String: AnyObject]]()
         requests.reserveCapacity(queries.count)
         for query in queries {
