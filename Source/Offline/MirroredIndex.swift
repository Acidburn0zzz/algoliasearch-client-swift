--- conflicted
+++ resolved
@@ -114,11 +114,7 @@
     }
     
     /// The local index mirroring this remote index (lazy instantiated, only if mirroring is activated).
-<<<<<<< HEAD
-    lazy var localIndex: LocalIndex! = LocalIndex(dataDir: self.offlineClient.rootDataDir, appID: self.client.appID, indexName: self.indexName)
-=======
-    lazy var localIndex: ASLocalIndex = ASLocalIndex(dataDir: self.offlineClient.rootDataDir, appID: self.client.appID, indexName: self.name)
->>>>>>> 580d8ae0
+    lazy var localIndex: LocalIndex = LocalIndex(dataDir: self.offlineClient.rootDataDir, appID: self.client.appID, indexName: self.name)
     
     /// The mirrored index settings.
     let mirrorSettings = MirrorSettings()
@@ -165,17 +161,10 @@
     // ----------------------------------------------------------------------
     // MARK: - Init
     // ----------------------------------------------------------------------
-<<<<<<< HEAD
-
-    @objc override internal init(client: Client, indexName name: String) {
-        assert(client is OfflineClient);
-        super.init(client: client, indexName: name)
-=======
     
     @objc override internal init(client: Client, name: String) {
-        assert(client is OfflineClient);
+        assert(client is OfflineClient)
         super.init(client: client, name: name)
->>>>>>> 580d8ae0
     }
     
     // ----------------------------------------------------------------------
@@ -322,7 +311,7 @@
             NSLog("ERROR: Could not create temporary directory '%@'", tmpDir!)
         }
         
-        // NOTE: We use `NSOperation`s to handle dependencies between tasks.
+        // NOTE: We use `Operation`s to handle dependencies between tasks.
         syncError = nil
         
         // Task: Download index settings.
@@ -349,11 +338,7 @@
         // Task: build the index using the downloaded files.
         buildIndexOperation = BlockOperation() {
             if self.syncError == nil {
-<<<<<<< HEAD
-                let status = self.localIndex.build(settingsFile: self.settingsFilePath, objectFiles: self.objectsFilePaths, clearIndex: true, deletedObjectIDs: nil)
-=======
-                let status = self.localIndex.build(fromSettingsFile: self.settingsFilePath!, objectFiles: self.objectsFilePaths!, clearIndex: true)
->>>>>>> 580d8ae0
+                let status = self.localIndex.build(settingsFile: self.settingsFilePath, objectFiles: self.objectsFilePaths!, clearIndex: true, deletedObjectIDs: nil)
                 if status != 200 {
                     self.syncError = HTTPError(statusCode: Int(status))
                 } else {
@@ -683,7 +668,7 @@
         assert(!Thread.isMainThread) // make sure it's run in the background
         
         let searchResults = localIndex.search(query.build())
-        return OfflineClient.parseSearchResults(searchResults: searchResults)
+        return OfflineClient.parseSearchResults(searchResults)
     }
     
     // MARK: Multiple queries
@@ -770,68 +755,8 @@
     }
     
     /// Run multiple queries on the local mirror synchronously.
-<<<<<<< HEAD
-    private func _multipleQueriesOffline(queries: [Query], strategy: String?) -> (content: [String: AnyObject]?, error: NSError?) {
-        return MultipleQueryEmulator(indexName: self.indexName, querier: self._searchOffline).multipleQueries(queries, strategy: strategy)
-=======
     private func _multipleQueriesOffline(_ queries: [Query], strategy: String?) -> (content: JSONObject?, error: Error?) {
-        // TODO: Should be moved to `LocalIndex` to factorize implementation between platforms.
-        assert(!Thread.isMainThread) // make sure it's run in the background
-
-        var content: JSONObject?
-        var error: Error?
-        var results: [JSONObject] = []
-        
-        var shouldProcess = true
-        for query in queries {
-            // Implement the "stop if enough matches" strategy.
-            if !shouldProcess {
-                let returnedContent: JSONObject = [
-                    "hits": [],
-                    "page": 0,
-                    "nbHits": 0,
-                    "nbPages": 0,
-                    "hitsPerPage": 0,
-                    "processingTimeMS": 1,
-                    "params": query.build(),
-                    "index": self.name,
-                    "processed": false
-                ]
-                results.append(returnedContent)
-                continue
-            }
-            
-            let (queryContent, queryError) = self._searchOffline(query)
-            assert(queryContent != nil || queryError != nil)
-            if queryError != nil {
-                error = queryError
-                break
-            }
-            var returnedContent = queryContent!
-            returnedContent["index"] = self.name
-            results.append(returnedContent)
-            
-            // Implement the "stop if enough matches strategy".
-            if shouldProcess && strategy == Client.MultipleQueriesStrategy.stopIfEnoughMatches.rawValue {
-                if let nbHits = returnedContent["nbHits"] as? Int, let hitsPerPage = returnedContent["hitsPerPage"] as? Int {
-                    if nbHits >= hitsPerPage {
-                        shouldProcess = false
-                    }
-                }
-            }
-        }
-        if error == nil {
-            content = [
-                "results": results,
-                // Tag results as having a local origin.
-                // NOTE: Each individual result is also automatically tagged, but having a top-level key allows for
-                // more uniform processing.
-                MirroredIndex.jsonKeyOrigin: MirroredIndex.jsonValueOriginLocal
-            ]
-        }
-        assert(content != nil || error != nil)
-        return (content: content, error: error)
->>>>>>> 580d8ae0
+        return MultipleQueryEmulator(indexName: self.name, querier: self._searchOffline).multipleQueries(queries, strategy: strategy)
     }
     
     // ----------------------------------------------------------------------
@@ -888,6 +813,6 @@
         assert(!Thread.isMainThread) // make sure it's run in the background
         
         let searchResults = localIndex.browse(query.build())
-        return OfflineClient.parseSearchResults(searchResults: searchResults)
+        return OfflineClient.parseSearchResults(searchResults)
     }
 }